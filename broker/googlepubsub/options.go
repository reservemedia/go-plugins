package googlepubsub

import (
<<<<<<< HEAD
=======
	"context"
>>>>>>> 59836a50
	"time"

	"github.com/micro/go-micro/broker"
	"google.golang.org/api/option"
)

type clientOptionKey struct{}

type projectIDKey struct{}

type maxOutstandingMessagesKey struct{}

type maxExtensionKey struct{}

// ClientOption is a broker Option which allows google pubsub client options to be
// set for the client
func ClientOption(c ...option.ClientOption) broker.Option {
	return func(o *broker.Options) {
		if o.Context == nil {
			o.Context = context.Background()
		}
		o.Context = context.WithValue(o.Context, clientOptionKey{}, c)
	}
}

// ProjectID provides an option which sets the google project id
func ProjectID(id string) broker.Option {
	return func(o *broker.Options) {
		if o.Context == nil {
			o.Context = context.Background()
		}
		o.Context = context.WithValue(o.Context, projectIDKey{}, id)
	}
}

// MaxOutstandingMessages sets the maximum number of unprocessed messages
// (unacknowledged but not yet expired) to receive.
func MaxOutstandingMessages(max int) broker.SubscribeOption {
	return func(o *broker.SubscribeOptions) {
		if o.Context == nil {
			o.Context = context.Background()
		}

		o.Context = context.WithValue(o.Context, maxOutstandingMessagesKey{}, max)
	}
}

// MaxExtension is the maximum period for which the Subscription should
// automatically extend the ack deadline for each message.
func MaxExtension(d time.Duration) broker.SubscribeOption {
	return func(o *broker.SubscribeOptions) {
		if o.Context == nil {
			o.Context = context.Background()
		}

		o.Context = context.WithValue(o.Context, maxExtensionKey{}, d)
	}
}<|MERGE_RESOLUTION|>--- conflicted
+++ resolved
@@ -1,10 +1,7 @@
 package googlepubsub
 
 import (
-<<<<<<< HEAD
-=======
 	"context"
->>>>>>> 59836a50
 	"time"
 
 	"github.com/micro/go-micro/broker"
