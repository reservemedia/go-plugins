--- conflicted
+++ resolved
@@ -2,11 +2,8 @@
 package googlepubsub
 
 import (
-<<<<<<< HEAD
 	"sync"
-=======
 	"context"
->>>>>>> 85a5ebd7
 	"time"
 
 	"cloud.google.com/go/pubsub"
