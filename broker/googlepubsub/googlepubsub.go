// Package googlepubsub provides a Google cloud pubsub broker
package googlepubsub

import (
	"sync"
	"time"

	"cloud.google.com/go/pubsub"
	"github.com/micro/go-micro/broker"
	"github.com/micro/go-micro/cmd"
	"github.com/pborman/uuid"
	"golang.org/x/net/context"
	"google.golang.org/api/option"
)

type pubsubBroker struct {
	client  *pubsub.Client
	options broker.Options

	topics map[string]*pubsub.Topic
	tLock  *sync.RWMutex
}

// A pubsub subscriber that manages handling of messages
type subscriber struct {
	options broker.SubscribeOptions
	topic   string
	exit    chan bool
	sub     *pubsub.Subscription
}

// A single publication received by a handler
type publication struct {
	pm    *pubsub.Message
	m     *broker.Message
	topic string
}

func init() {
	cmd.DefaultBrokers["googlepubsub"] = NewBroker
}

func (s *subscriber) run(hdlr broker.Handler) {
	if s.options.Context != nil {
		if max, ok := s.options.Context.Value(maxOutstandingMessagesKey{}).(int); ok {
			s.sub.ReceiveSettings.MaxOutstandingMessages = max
		}
	}

	ctx, cancel := context.WithCancel(context.Background())

	for {
		select {
		case <-s.exit:
			cancel()
			return
		default:
			if err := s.sub.Receive(ctx, func(ctx context.Context, pm *pubsub.Message) {
				// create broker message
				m := &broker.Message{
					Header: pm.Attributes,
					Body:   pm.Data,
				}

				// create publication
				p := &publication{
					pm:    pm,
					m:     m,
					topic: s.topic,
				}

				// If the error is nil lets check if we should auto ack
				if err := hdlr(p); err == nil {
					// auto ack?
					if s.options.AutoAck {
						p.Ack()
					}
				}
			}); err != nil {
				time.Sleep(time.Second)
				continue
			}
		}
	}
}

func (s *subscriber) Options() broker.SubscribeOptions {
	return s.options
}

func (s *subscriber) Topic() string {
	return s.topic
}

func (s *subscriber) Unsubscribe() error {
	select {
	case <-s.exit:
		return nil
	default:
		close(s.exit)
		return s.sub.Delete(context.Background())
	}
	return nil
}

func (p *publication) Ack() error {
	p.pm.Ack()
	return nil
}

func (p *publication) Topic() string {
	return p.topic
}

func (p *publication) Message() *broker.Message {
	return p.m
}

func (b *pubsubBroker) Address() string {
	return ""
}

func (b *pubsubBroker) Connect() error {
	return nil
}

func (b *pubsubBroker) Disconnect() error {
	return b.client.Close()
}

// Init not currently implemented
func (b *pubsubBroker) Init(opts ...broker.Option) error {
	return nil
}

func (b *pubsubBroker) Options() broker.Options {
	return b.options
}

func (b *pubsubBroker) getTopic(ctx context.Context, topic string) (*pubsub.Topic, error) {
	b.tLock.RLock()
	t, ok := b.topics[topic]
	b.tLock.RUnlock()

	if ok && t != nil {
		return t, nil
	}

	b.tLock.Lock()
	defer b.tLock.Unlock()

	// Attempt to lookup the cache again, as another writer might have written
	// the instance.
	t, ok = b.topics[topic]
	if ok && t != nil {
		return t, nil
	}

	t = b.client.Topic(topic)

	exists, err := t.Exists(ctx)
	if err != nil {
		return nil, err
	}

	if !exists {
		tt, err := b.client.CreateTopic(ctx, topic)
		if err != nil {
			return nil, err
		}
		t = tt
	}

	b.topics[topic] = t

	return t, nil
}

// Publish checks if the topic exists and then publishes via google pubsub
func (b *pubsubBroker) Publish(topic string, msg *broker.Message, opts ...broker.PublishOption) error {
	ctx := context.Background()

	t, err := b.getTopic(ctx, topic)
	if err != nil {
		return err
	}

	m := &pubsub.Message{
		ID:         "m-" + uuid.NewUUID().String(),
		Data:       msg.Body,
		Attributes: msg.Header,
	}

	pr := t.Publish(ctx, m)
	_, err = pr.Get(ctx)
	return err
}

// Subscribe registers a subscription to the given topic against the google pubsub api
func (b *pubsubBroker) Subscribe(topic string, h broker.Handler, opts ...broker.SubscribeOption) (broker.Subscriber, error) {
	options := broker.SubscribeOptions{
		AutoAck: true,
		Queue:   "q-" + uuid.NewUUID().String(),
	}

	for _, o := range opts {
		o(&options)
	}

	ctx := context.Background()
	sub := b.client.Subscription(options.Queue)
	exists, err := sub.Exists(ctx)
	if err != nil {
		return nil, err
	}

	if !exists {
		tt := b.client.Topic(topic)
<<<<<<< HEAD
		exists, err = tt.Exists(ctx)
		if err != nil {
			return nil, err
		}

		if !exists {
			// No error checking is done on CreateTopic intentionally.
			// Create Topic returns an error if the topic already exists.
			// Best effort attempt to create the topic before subscribing.
			// CreateSubscription will properly error out as needed.
			// Avoids errors from concurrent topic creation.
			b.client.CreateTopic(ctx, topic)
		}

		subb, err := b.client.CreateSubscription(ctx, options.Queue,
			pubsub.SubscriptionConfig{
				Topic:       tt,
				AckDeadline: time.Duration(0),
			})
=======
		subb, err := b.client.CreateSubscription(ctx, options.Queue, pubsub.SubscriptionConfig{
			Topic:       tt,
			AckDeadline: time.Duration(0),
		})
>>>>>>> 676e3f62
		if err != nil {
			return nil, err
		}
		sub = subb
	}

	subscriber := &subscriber{
		options: options,
		topic:   topic,
		exit:    make(chan bool),
		sub:     sub,
	}

	go subscriber.run(h)

	return subscriber, nil
}

func (b *pubsubBroker) String() string {
	return "googlepubsub"
}

// NewBroker creates a new google pubsub broker
func NewBroker(opts ...broker.Option) broker.Broker {
	options := broker.Options{
		Context: context.Background(),
	}

	for _, o := range opts {
		o(&options)
	}

	// retrieve project id
	prjID, _ := options.Context.Value(projectIDKey{}).(string)
	// retrieve client opts
	cOpts, _ := options.Context.Value(clientOptionKey{}).([]option.ClientOption)

	// create pubsub client
	c, err := pubsub.NewClient(context.Background(), prjID, cOpts...)
	if err != nil {
		panic(err.Error())
	}

	return &pubsubBroker{
		client:  c,
		options: options,

		topics: make(map[string]*pubsub.Topic),
		tLock:  new(sync.RWMutex),
	}
}<|MERGE_RESOLUTION|>--- conflicted
+++ resolved
@@ -216,7 +216,6 @@
 
 	if !exists {
 		tt := b.client.Topic(topic)
-<<<<<<< HEAD
 		exists, err = tt.Exists(ctx)
 		if err != nil {
 			return nil, err
@@ -231,17 +230,10 @@
 			b.client.CreateTopic(ctx, topic)
 		}
 
-		subb, err := b.client.CreateSubscription(ctx, options.Queue,
-			pubsub.SubscriptionConfig{
-				Topic:       tt,
-				AckDeadline: time.Duration(0),
-			})
-=======
 		subb, err := b.client.CreateSubscription(ctx, options.Queue, pubsub.SubscriptionConfig{
 			Topic:       tt,
 			AckDeadline: time.Duration(0),
 		})
->>>>>>> 676e3f62
 		if err != nil {
 			return nil, err
 		}
