--- conflicted
+++ resolved
@@ -2,11 +2,8 @@
 package googlepubsub
 
 import (
-<<<<<<< HEAD
+	"context"
 	"sync"
-=======
-	"context"
->>>>>>> 59836a50
 	"time"
 
 	"cloud.google.com/go/pubsub"
